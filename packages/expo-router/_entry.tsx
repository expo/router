/// <reference types="./index" />

import "@expo/metro-runtime";

import React from "react";

import { ctx } from "./_ctx";
import { ExpoRoot } from "./src";
import { ExpoRootProps } from "./src/ExpoRoot";
import { getNavigationConfig } from "./src/getLinkingConfig";
import { getRoutes } from "./src/getRoutes";
import { loadStaticParamsAsync } from "./src/loadStaticParamsAsync";

// Must be exported or Fast Refresh won't update the context >:[
export default function ExpoRouterRoot(props: Omit<ExpoRootProps, "context">) {
  return <ExpoRoot context={ctx} {...props} />;
}

/** Get the linking manifest from a Node.js process. */
export async function getManifest(options: any) {
<<<<<<< HEAD
  const routeTree = getRoutes(ctx, { preserveApiRoutes: true, ...options });
=======
  const routeTree = getRoutes(ctx, options);

>>>>>>> 75e9d043
  if (!routeTree) {
    throw new Error("No routes found");
  }

  // Evaluate all static params
  await loadStaticParamsAsync(routeTree);

  return getNavigationConfig(routeTree);
}

export { ctx };<|MERGE_RESOLUTION|>--- conflicted
+++ resolved
@@ -18,12 +18,8 @@
 
 /** Get the linking manifest from a Node.js process. */
 export async function getManifest(options: any) {
-<<<<<<< HEAD
   const routeTree = getRoutes(ctx, { preserveApiRoutes: true, ...options });
-=======
-  const routeTree = getRoutes(ctx, options);
 
->>>>>>> 75e9d043
   if (!routeTree) {
     throw new Error("No routes found");
   }
