--- conflicted
+++ resolved
@@ -60,13 +60,9 @@
 
   const { state, navigation, descriptors, NavigationContent } =
     useNavigationBuilder(router, {
-<<<<<<< HEAD
       // Used for getting the parent with navigation.getParent('/normalized/path')
       id: contextKey,
-      children: screens,
-=======
       children: sorted,
->>>>>>> d5765e9d
       screenOptions,
       initialRouteName,
     });
