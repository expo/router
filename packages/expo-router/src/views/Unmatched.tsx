--- conflicted
+++ resolved
@@ -39,11 +39,7 @@
         </Link>
       </Text>
 
-<<<<<<< HEAD
-      <Link href="/" replace style={styles.link}>
-=======
-      <Link href={href.href} style={styles.link}>
->>>>>>> 449f5e27
+      <Link href={href.href} replace style={styles.link}>
         {url}
       </Link>
 
