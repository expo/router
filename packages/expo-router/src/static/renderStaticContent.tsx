/**
 * Copyright © 2023 650 Industries.
 *
 * This source code is licensed under the MIT license found in the
 * LICENSE file in the root directory of this source tree.
 */

import { ServerContainer, ServerContainerRef } from "@react-navigation/native";
import App, { getManifest } from "expo-router/_entry";
import Head from "expo-router/head";
import React from "react";
import ReactDOMServer from "react-dom/server";
import { AppRegistry } from "react-native-web";

import { getRootComponent } from "./getRootComponent";
<<<<<<< HEAD
=======
import Head from "../head/Head";
import { NavigationStore, NavigationStoreContext } from "../navigationStore";
>>>>>>> 2d25bc9a

AppRegistry.registerComponent("App", () => App);

export function getStaticContent(location: URL): string {
  const headContext: { helmet?: any } = {};

  const ref = React.createRef<ServerContainerRef>();

  const {
    // Skipping the `element` that's returned to ensure the HTML
    // matches what's used in the client -- this results in two extra Views and
    // the seemingly unused `RootTagContext.Provider` from being added.
    getStyleElement,
  } = AppRegistry.getApplication("App");

  const Root = getRootComponent();

  const out = React.createElement(Root, {
    // TODO: Use RNW view after they fix hydration for React 18
    // https://github.com/necolas/react-native-web/blob/e8098fd029102d7801c32c1ede792bce01808c00/packages/react-native-web/src/exports/render/index.js#L10
    // Otherwise this wraps the app with two extra divs
    children:
      // Inject the root tag using createElement to prevent any transforms like the ones in `@expo/html-elements`.
      React.createElement(
        "div",
        {
          id: "root",
        },
        <App />
      ),
  });

  const html = ReactDOMServer.renderToString(
    <Head.Provider context={headContext}>
      <ServerContainer ref={ref} location={location}>
        <NavigationStoreContext.Provider value={new NavigationStore(location)}>
          {out}
        </NavigationStoreContext.Provider>
      </ServerContainer>
    </Head.Provider>
  );

  // Eval the CSS after the HTML is rendered so that the CSS is in the same order
  const css = ReactDOMServer.renderToStaticMarkup(getStyleElement());

  let output = mixHeadComponentsWithStaticResults(headContext.helmet, html);

  output = output.replace("</head>", `${css}</head>`);

  return "<!DOCTYPE html>" + output;
}

function mixHeadComponentsWithStaticResults(helmet: any, html: string) {
  // Head components
  for (const key of [
    "title",
    "priority",
    "meta",
    "link",
    "script",
    "style",
  ].reverse()) {
    const result = helmet?.[key]?.toString();
    if (result) {
      html = html.replace("<head>", `<head>${result}`);
    }
  }

  // attributes
  html = html.replace("<html ", `<html ${helmet?.htmlAttributes.toString()} `);
  html = html.replace("<body ", `<body ${helmet?.bodyAttributes.toString()} `);

  return html;
}

// Re-export for use in server
export { getManifest };<|MERGE_RESOLUTION|>--- conflicted
+++ resolved
@@ -13,11 +13,7 @@
 import { AppRegistry } from "react-native-web";
 
 import { getRootComponent } from "./getRootComponent";
-<<<<<<< HEAD
-=======
-import Head from "../head/Head";
 import { NavigationStore, NavigationStoreContext } from "../navigationStore";
->>>>>>> 2d25bc9a
 
 AppRegistry.registerComponent("App", () => App);
 
