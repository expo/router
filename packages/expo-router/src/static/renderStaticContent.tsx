/**
 * Copyright © 2023 650 Industries.
 *
 * This source code is licensed under the MIT license found in the
 * LICENSE file in the root directory of this source tree.
 */
<<<<<<< HEAD
import { ServerContainerRef } from "@react-navigation/native";
// @ts-expect-error
import ServerContainer from "@react-navigation/native/lib/commonjs/ServerContainer";
=======

import { ServerContainer, ServerContainerRef } from "@react-navigation/native";
>>>>>>> c0950171
import App, { getManifest } from "expo-router/_entry";
import React from "react";
import ReactDOMServer from "react-dom/server";
import { AppRegistry } from "react-native-web";

import Head from "../head/Head";
<<<<<<< HEAD
import { getRootComponent } from "./getRootComponent";
=======
import { NavigationStore, NavigationStoreContext } from "../navigationStore";
>>>>>>> c0950171

// We use the value from `main` in the `package.json` since this
// should only be accessed from processes that are running in Node.js and
// conform to using `mainFields: ['main']` in their bundler config.
AppRegistry.registerComponent("App", () => App);

export function getStaticContent(location: URL): string {
  const headContext: { helmet?: any } = {};

  const ref = React.createRef<ServerContainerRef>();

  const {
    // Skipping the `element` that's returned to ensure the HTML
    // matches what's used in the client -- this results in two extra Views and
    // the seemingly unused `RootTagContext.Provider` from being added.
    getStyleElement,
  } = AppRegistry.getApplication("App");

  const Root = getRootComponent();

  const out = React.createElement(Root, {
    // TODO: Use RNW view after they fix hydration for React 18
    // https://github.com/necolas/react-native-web/blob/e8098fd029102d7801c32c1ede792bce01808c00/packages/react-native-web/src/exports/render/index.js#L10
    // Otherwise this wraps the app with two extra divs
    children:
      // Inject the root tag using createElement to prevent any transforms like the ones in `@expo/html-elements`.
      React.createElement(
        "div",
        {
          id: "root",
        },
        <App />
      ),
  });

  const html = ReactDOMServer.renderToString(
    <Head.Provider context={headContext}>
      <ServerContainer ref={ref} location={location}>
        <NavigationStoreContext.Provider value={new NavigationStore(location)}>
          {out}
        </NavigationStoreContext.Provider>
      </ServerContainer>
    </Head.Provider>
  );

  // Eval the CSS after the HTML is rendered so that the CSS is in the same order
  const css = ReactDOMServer.renderToStaticMarkup(getStyleElement());

  let output = mixHeadComponentsWithStaticResults(headContext.helmet, html);

  output = output.replace("</head>", `${css}</head>`);

  return "<!DOCTYPE html>" + output;
}

function mixHeadComponentsWithStaticResults(helmet: any, html: string) {
  // Head components
  for (const key of [
    "title",
    "priority",
    "meta",
    "link",
    "script",
    "style",
  ].reverse()) {
    const result = helmet?.[key]?.toString();
    if (result) {
      html = html.replace("<head>", `<head>${result}`);
    }
  }

  // attributes
  html = html.replace("<html ", `<html ${helmet?.htmlAttributes.toString()} `);
  html = html.replace("<body ", `<body ${helmet?.bodyAttributes.toString()} `);

  return html;
}

// Re-export for use in server
export { getManifest };<|MERGE_RESOLUTION|>--- conflicted
+++ resolved
@@ -4,29 +4,17 @@
  * This source code is licensed under the MIT license found in the
  * LICENSE file in the root directory of this source tree.
  */
-<<<<<<< HEAD
-import { ServerContainerRef } from "@react-navigation/native";
-// @ts-expect-error
-import ServerContainer from "@react-navigation/native/lib/commonjs/ServerContainer";
-=======
 
 import { ServerContainer, ServerContainerRef } from "@react-navigation/native";
->>>>>>> c0950171
 import App, { getManifest } from "expo-router/_entry";
 import React from "react";
 import ReactDOMServer from "react-dom/server";
 import { AppRegistry } from "react-native-web";
 
+import { getRootComponent } from "./getRootComponent";
 import Head from "../head/Head";
-<<<<<<< HEAD
-import { getRootComponent } from "./getRootComponent";
-=======
 import { NavigationStore, NavigationStoreContext } from "../navigationStore";
->>>>>>> c0950171
 
-// We use the value from `main` in the `package.json` since this
-// should only be accessed from processes that are running in Node.js and
-// conform to using `mainFields: ['main']` in their bundler config.
 AppRegistry.registerComponent("App", () => App);
 
 export function getStaticContent(location: URL): string {
