--- conflicted
+++ resolved
@@ -5,17 +5,12 @@
 import React from "react";
 
 import { useLinkingConfig } from "./getLinkingConfig";
-<<<<<<< HEAD
-import SplashModule from "./splash";
 import {
   RootNavigationRef,
   useRootNavigation,
   useRootNavigationState,
 } from "./useRootNavigation";
-=======
-import { RootNavigationRef, useRootNavigation } from "./useCurrentRoute";
 import { SplashScreen } from "./views/Splash";
->>>>>>> ae9d721f
 
 const navigationRef = createNavigationContainerRef();
 
