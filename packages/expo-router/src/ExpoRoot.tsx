import Head from "expo-router/head";
import { StatusBar } from "expo-status-bar";
import React from "react";
import { SafeAreaProvider } from "react-native-safe-area-context";

import UpstreamNavigationContainer from "./fork/NavigationContainer";
import { useNavigationStore } from "./navigationStore";
import { RequireContext } from "./types";
import { getQualifiedRouteComponent } from "./useScreens";
import { SplashScreen } from "./views/Splash";

function getGestureHandlerRootView() {
  try {
    const { GestureHandlerRootView } =
      require("react-native-gesture-handler") as typeof import("react-native-gesture-handler");

    return function GestureHandler(props: any) {
      return <GestureHandlerRootView style={{ flex: 1 }} {...props} />;
    };
  } catch {
    return React.Fragment;
  }
}

const GestureHandlerRootView = getGestureHandlerRootView();

const INITIAL_METRICS = {
  frame: { x: 0, y: 0, width: 0, height: 0 },
  insets: { top: 0, left: 0, right: 0, bottom: 0 },
};

export function ExpoRoot({ context }: { context: RequireContext }) {
  return (
    <Head.Provider>
      <GestureHandlerRootView>
        <SafeAreaProvider
          testID="test"
          // SSR support
          initialMetrics={INITIAL_METRICS}
        >
          <ContextNavigator context={context} />
          {/* Users can override this by adding another StatusBar element anywhere higher in the component tree. */}
          <StatusBar style="auto" />
        </SafeAreaProvider>
      </GestureHandlerRootView>
    </Head.Provider>
  );
}

function ContextNavigator({ context }: { context: RequireContext }) {
<<<<<<< HEAD
  if (
    process.env.NODE_ENV !== "production" &&
    process.env.NODE_ENV !== "test"
  ) {
    // eslint-disable-next-line react-hooks/rules-of-hooks
    const Tutorial = useTutorial(context);
    if (Tutorial) {
      SplashScreen.hideAsync();
      return <Tutorial />;
    }
=======
  const {
    shouldShowTutorial,
    shouldShowSplash,
    linking,
    navigationRef,
    onReady,
    routeNode,
  } = useNavigationStore(context);

  if (shouldShowTutorial) {
    const Tutorial = require("./onboard/Tutorial").Tutorial;
    SplashScreen.hideAsync();
    return <Tutorial />;
>>>>>>> eb5dad7a
  }

  const Component = getQualifiedRouteComponent(routeNode);

  return (
    <>
      {shouldShowSplash && <SplashScreen />}
      <UpstreamNavigationContainer
        linking={linking}
        ref={navigationRef}
        onReady={onReady}
      >
        <Component />
      </UpstreamNavigationContainer>
    </>
  );
}<|MERGE_RESOLUTION|>--- conflicted
+++ resolved
@@ -48,18 +48,6 @@
 }
 
 function ContextNavigator({ context }: { context: RequireContext }) {
-<<<<<<< HEAD
-  if (
-    process.env.NODE_ENV !== "production" &&
-    process.env.NODE_ENV !== "test"
-  ) {
-    // eslint-disable-next-line react-hooks/rules-of-hooks
-    const Tutorial = useTutorial(context);
-    if (Tutorial) {
-      SplashScreen.hideAsync();
-      return <Tutorial />;
-    }
-=======
   const {
     shouldShowTutorial,
     shouldShowSplash,
@@ -73,7 +61,6 @@
     const Tutorial = require("./onboard/Tutorial").Tutorial;
     SplashScreen.hideAsync();
     return <Tutorial />;
->>>>>>> eb5dad7a
   }
 
   const Component = getQualifiedRouteComponent(routeNode);
