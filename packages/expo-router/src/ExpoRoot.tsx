import { StatusBar } from "expo-status-bar";
<<<<<<< HEAD
import React, { useState } from "react";
import { Platform } from "react-native";
import { SafeAreaProvider } from "react-native-safe-area-context";

import UpstreamNavigationContainer from "./fork/NavigationContainer";
import { useInitializeExpoRouter } from "./global-state/router-store";
import { RequireContext } from "./types";
import { SplashScreen } from "./views/Splash";
=======
import React from "react";
import { SafeAreaProvider } from "react-native-safe-area-context";

import UpstreamNavigationContainer from "./fork/NavigationContainer";
import { ResultState } from "./fork/getStateFromPath";
import {
  ExpoRouterContext,
  RootStateContext,
  RootStateContextType,
} from "./hooks";
import {
  ExpoRootProps,
  useCreateExpoRouterContext,
} from "./useCreateExpoRouterContext";
import { getQualifiedRouteComponent } from "./useScreens";
import { SplashScreen, _internal_maybeHideAsync } from "./views/Splash";
>>>>>>> ce766c7c

export type ExpoRootProps = {
  context: RequireContext;
  location?: URL;
};

function getGestureHandlerRootView() {
  try {
    const { GestureHandlerRootView } =
      require("react-native-gesture-handler") as typeof import("react-native-gesture-handler");

    // eslint-disable-next-line no-inner-declarations
    function GestureHandler(props: any) {
      return <GestureHandlerRootView style={{ flex: 1 }} {...props} />;
    }
    if (process.env.NODE_ENV === "development") {
      // @ts-expect-error
      GestureHandler.displayName = "GestureHandlerRootView";
    }
    return GestureHandler;
  } catch {
    return React.Fragment;
  }
}

const GestureHandlerRootView = getGestureHandlerRootView();

const INITIAL_METRICS = {
  frame: { x: 0, y: 0, width: 0, height: 0 },
  insets: { top: 0, left: 0, right: 0, bottom: 0 },
};

export function ExpoRoot({ context, location }: ExpoRootProps) {
  return (
    <GestureHandlerRootView>
      <SafeAreaProvider
        // SSR support
        initialMetrics={INITIAL_METRICS}
      >
        <ContextNavigator context={context} location={location} />
        {/* Users can override this by adding another StatusBar element anywhere higher in the component tree. */}
        <StatusBar style="auto" />
      </SafeAreaProvider>
    </GestureHandlerRootView>
  );
}

<<<<<<< HEAD
const initialUrl =
  Platform.OS === "web" && typeof window !== "undefined"
    ? new URL(window.location.href)
    : undefined;

function ContextNavigator({
  context,
  location: initialLocation = initialUrl,
}: ExpoRootProps) {
  const store = useInitializeExpoRouter(context, initialLocation);
  const [isReady, setIsReady] = useState(store.isReady);
  const [shouldShowSplash, setShowSplash] = React.useState(
    store.shouldShowSplash
  );

  if (store.shouldShowTutorial()) {
    const Tutorial = require("./onboard/Tutorial").Tutorial;
    SplashScreen.hideAsync();
    return <Tutorial />;
  }

  const Component = store.getQualifiedRouteComponent();

  return (
    <>
      {shouldShowSplash && <SplashScreen />}
      <UpstreamNavigationContainer
        ref={store.navigationRef}
        initialState={store.initialState}
        linking={store.linking}
        onReady={() => {
          store.onReady();
          setIsReady(true);
          requestAnimationFrame(() => setShowSplash(false));
        }}
      >
        {isReady && <Component />}
      </UpstreamNavigationContainer>
=======
function ContextNavigator(props: ExpoRootProps) {
  const navigationRef = useNavigationContainerRef();

  const expoContext = useCreateExpoRouterContext(props);

  const { routeNode, initialState, linking, getRouteInfo } = expoContext;

  const [rootState, setRootState] = React.useState<RootStateContextType>(() => {
    if (initialState) {
      return {
        state: initialState,
        routeInfo: getRouteInfo(initialState),
      };
    } else {
      return {
        routeInfo: {
          unstable_globalHref: "",
          pathname: "",
          params: {},
          segments: [],
        },
      };
    }
  });

  React.useEffect(() => {
    const subscription = navigationRef.addListener("state", (data) => {
      const state = data.data.state as ResultState;
      // This can sometimes be undefined when an error is thrown in the Root Layout Route.
      if (state) {
        setRootState({
          state,
          routeInfo: getRouteInfo(state),
        });
      }
    });

    return () => subscription?.();
  }, [navigationRef, getRouteInfo]);

  const Component = routeNode ? getQualifiedRouteComponent(routeNode) : null;

  const memoizedRootComponent = React.useMemo(() => {
    if (!Component) {
      return null;
    }
    return <Component />;
  }, [Component]);

  if (!routeNode) {
    if (process.env.NODE_ENV === "development") {
      const Tutorial = require("./onboard/Tutorial").Tutorial;
      SplashScreen.hideAsync();
      return <Tutorial />;
    } else {
      throw new Error("No routes found");
    }
  }

  return (
    <>
      <ExpoRouterContext.Provider value={{ ...expoContext, navigationRef }}>
        <UpstreamNavigationContainer
          ref={navigationRef}
          initialState={initialState}
          linking={linking}
          onReady={() =>
            // Give one last frame to allow the user to opt-out of auto-hiding splash screen.
            requestAnimationFrame(() => {
              _internal_maybeHideAsync();
            })
          }
        >
          <RootStateContext.Provider value={rootState}>
            {memoizedRootComponent}
          </RootStateContext.Provider>
        </UpstreamNavigationContainer>
      </ExpoRouterContext.Provider>
>>>>>>> ce766c7c
    </>
  );
}<|MERGE_RESOLUTION|>--- conflicted
+++ resolved
@@ -1,31 +1,13 @@
 import { StatusBar } from "expo-status-bar";
-<<<<<<< HEAD
-import React, { useState } from "react";
+import React from "react";
 import { Platform } from "react-native";
 import { SafeAreaProvider } from "react-native-safe-area-context";
 
 import UpstreamNavigationContainer from "./fork/NavigationContainer";
 import { useInitializeExpoRouter } from "./global-state/router-store";
 import { RequireContext } from "./types";
-import { SplashScreen } from "./views/Splash";
-=======
-import React from "react";
-import { SafeAreaProvider } from "react-native-safe-area-context";
 
-import UpstreamNavigationContainer from "./fork/NavigationContainer";
-import { ResultState } from "./fork/getStateFromPath";
-import {
-  ExpoRouterContext,
-  RootStateContext,
-  RootStateContextType,
-} from "./hooks";
-import {
-  ExpoRootProps,
-  useCreateExpoRouterContext,
-} from "./useCreateExpoRouterContext";
-import { getQualifiedRouteComponent } from "./useScreens";
 import { SplashScreen, _internal_maybeHideAsync } from "./views/Splash";
->>>>>>> ce766c7c
 
 export type ExpoRootProps = {
   context: RequireContext;
@@ -73,7 +55,6 @@
   );
 }
 
-<<<<<<< HEAD
 const initialUrl =
   Platform.OS === "web" && typeof window !== "undefined"
     ? new URL(window.location.href)
@@ -84,10 +65,6 @@
   location: initialLocation = initialUrl,
 }: ExpoRootProps) {
   const store = useInitializeExpoRouter(context, initialLocation);
-  const [isReady, setIsReady] = useState(store.isReady);
-  const [shouldShowSplash, setShowSplash] = React.useState(
-    store.shouldShowSplash
-  );
 
   if (store.shouldShowTutorial()) {
     const Tutorial = require("./onboard/Tutorial").Tutorial;
@@ -95,103 +72,16 @@
     return <Tutorial />;
   }
 
-  const Component = store.getQualifiedRouteComponent();
+  const Component = store.rootComponent;
 
   return (
-    <>
-      {shouldShowSplash && <SplashScreen />}
-      <UpstreamNavigationContainer
-        ref={store.navigationRef}
-        initialState={store.initialState}
-        linking={store.linking}
-        onReady={() => {
-          store.onReady();
-          setIsReady(true);
-          requestAnimationFrame(() => setShowSplash(false));
-        }}
-      >
-        {isReady && <Component />}
-      </UpstreamNavigationContainer>
-=======
-function ContextNavigator(props: ExpoRootProps) {
-  const navigationRef = useNavigationContainerRef();
-
-  const expoContext = useCreateExpoRouterContext(props);
-
-  const { routeNode, initialState, linking, getRouteInfo } = expoContext;
-
-  const [rootState, setRootState] = React.useState<RootStateContextType>(() => {
-    if (initialState) {
-      return {
-        state: initialState,
-        routeInfo: getRouteInfo(initialState),
-      };
-    } else {
-      return {
-        routeInfo: {
-          unstable_globalHref: "",
-          pathname: "",
-          params: {},
-          segments: [],
-        },
-      };
-    }
-  });
-
-  React.useEffect(() => {
-    const subscription = navigationRef.addListener("state", (data) => {
-      const state = data.data.state as ResultState;
-      // This can sometimes be undefined when an error is thrown in the Root Layout Route.
-      if (state) {
-        setRootState({
-          state,
-          routeInfo: getRouteInfo(state),
-        });
-      }
-    });
-
-    return () => subscription?.();
-  }, [navigationRef, getRouteInfo]);
-
-  const Component = routeNode ? getQualifiedRouteComponent(routeNode) : null;
-
-  const memoizedRootComponent = React.useMemo(() => {
-    if (!Component) {
-      return null;
-    }
-    return <Component />;
-  }, [Component]);
-
-  if (!routeNode) {
-    if (process.env.NODE_ENV === "development") {
-      const Tutorial = require("./onboard/Tutorial").Tutorial;
-      SplashScreen.hideAsync();
-      return <Tutorial />;
-    } else {
-      throw new Error("No routes found");
-    }
-  }
-
-  return (
-    <>
-      <ExpoRouterContext.Provider value={{ ...expoContext, navigationRef }}>
-        <UpstreamNavigationContainer
-          ref={navigationRef}
-          initialState={initialState}
-          linking={linking}
-          onReady={() =>
-            // Give one last frame to allow the user to opt-out of auto-hiding splash screen.
-            requestAnimationFrame(() => {
-              _internal_maybeHideAsync();
-            })
-          }
-        >
-          <RootStateContext.Provider value={rootState}>
-            {memoizedRootComponent}
-          </RootStateContext.Provider>
-        </UpstreamNavigationContainer>
-      </ExpoRouterContext.Provider>
->>>>>>> ce766c7c
-    </>
+    <UpstreamNavigationContainer
+      ref={store.navigationRef}
+      initialState={store.initialState}
+      linking={store.linking}
+      onReady={store.onReady}
+    >
+      <Component />
+    </UpstreamNavigationContainer>
   );
 }