--- conflicted
+++ resolved
@@ -69,11 +69,7 @@
     // to be loaded into memory. We should move towards a system where
     // the initial route name is either loaded asynchronously in the Layout Route
     // or defined via a file system convention.
-<<<<<<< HEAD
-    initialRouteName: node.loadRoute().unstable_settings?.initialRouteName,
-=======
     initialRouteName: node.loadRoute?.().unstable_settings?.initialRouteName,
->>>>>>> f7695a8e
   };
 }
 
