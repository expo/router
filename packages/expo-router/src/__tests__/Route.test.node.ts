import { RouteNode, sortRoutes } from "../Route";
import { generateDynamic } from "../getRoutes";

const asRouteNode = (route: string) =>
  ({
    children: [],
    dynamic: generateDynamic(route),
    loadRoute(): any {
      return {
<<<<<<< HEAD
        default: function () {
          return null;
        },
      };
    },
    getComponent(): any {
      return function () {
        return null;
=======
        default() {
          return null;
        },
>>>>>>> f7695a8e
      };
    },
    route,
    contextKey: "INVALID_TEST_VALUE",
  } as RouteNode);

describe(sortRoutes, () => {
  it(`sorts index routes by priority`, () => {
    // Index before deep dynamic
    expect(sortRoutes(asRouteNode("index"), asRouteNode("[...a]"))).toBe(-1);
    // Index before dynamic
    expect(sortRoutes(asRouteNode("index"), asRouteNode("[a]"))).toBe(-1);
    // Index before named
    expect(sortRoutes(asRouteNode("index"), asRouteNode("a"))).toBe(-1);
    expect(sortRoutes(asRouteNode("index"), asRouteNode("z"))).toBe(-1);

    // Index tied with group
    expect(sortRoutes(asRouteNode("index"), asRouteNode("(z)"))).toBe(2);
  });
  it(`sorts group routes by priority`, () => {
    expect(sortRoutes(asRouteNode("(zzz)"), asRouteNode("[...a]"))).toBe(-1);
    expect(sortRoutes(asRouteNode("(zzz)"), asRouteNode("[a]"))).toBe(-1);
    expect(sortRoutes(asRouteNode("(zzz)"), asRouteNode("a"))).toBe(-1);
    expect(sortRoutes(asRouteNode("(zzz)"), asRouteNode("z"))).toBe(-1);
    expect(sortRoutes(asRouteNode("(zzz)"), asRouteNode("index"))).toBe(0);
  });
  it(`sorts dynamic routes by priority`, () => {
    // dynamic before deep dynamic
    expect(sortRoutes(asRouteNode("[a]"), asRouteNode("[...a]"))).toBe(-1);
    // tied with two dynamic routes
    expect(sortRoutes(asRouteNode("[a]"), asRouteNode("[b]"))).toBe(0);
    // Lower priority
    expect(sortRoutes(asRouteNode("[a]"), asRouteNode("index"))).toBe(1);
    expect(sortRoutes(asRouteNode("[a]"), asRouteNode("a"))).toBe(1);
    expect(sortRoutes(asRouteNode("[a]"), asRouteNode("(a)"))).toBe(1);
  });
  it(`sorts deep dynamic routes by priority`, () => {
    expect(sortRoutes(asRouteNode("[...a]"), asRouteNode("[...beta]"))).toBe(0);
    // Lower priority
    expect(sortRoutes(asRouteNode("[...a]"), asRouteNode("[b]"))).toBe(1);
    expect(sortRoutes(asRouteNode("[...a]"), asRouteNode("index"))).toBe(1);
    expect(sortRoutes(asRouteNode("[...a]"), asRouteNode("a"))).toBe(1);
    expect(sortRoutes(asRouteNode("[...a]"), asRouteNode("(a)"))).toBe(1);
  });
});<|MERGE_RESOLUTION|>--- conflicted
+++ resolved
@@ -7,20 +7,9 @@
     dynamic: generateDynamic(route),
     loadRoute(): any {
       return {
-<<<<<<< HEAD
-        default: function () {
-          return null;
-        },
-      };
-    },
-    getComponent(): any {
-      return function () {
-        return null;
-=======
         default() {
           return null;
         },
->>>>>>> f7695a8e
       };
     },
     route,
