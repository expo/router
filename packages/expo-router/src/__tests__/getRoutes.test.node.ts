--- conflicted
+++ resolved
@@ -1,15 +1,10 @@
 import { RouteNode } from "../Route";
-<<<<<<< HEAD
 import {
   getRoutes,
-  createRouteNode,
   getUserDefinedDeepDynamicRoute,
   getRecursiveTree,
   FileNode,
 } from "../getRoutes";
-=======
-import { getRoutes, getUserDefinedDeepDynamicRoute } from "../getRoutes";
->>>>>>> 218a3f89
 import { RequireContext } from "../types";
 
 function createMockContextModule(
@@ -45,11 +40,7 @@
   route: "__index",
 };
 
-<<<<<<< HEAD
 const asFileNode = (route: Partial<FileNode>): FileNode => ({
-=======
-const asRouteNode = (route: Partial<RouteNode>) => ({
->>>>>>> 218a3f89
   getComponent(): any {
     return function () {
       return null;
@@ -58,34 +49,26 @@
   getExtras(): any {
     return {};
   },
-<<<<<<< HEAD
   normalizedName: "INVALID_TEST_VALUE",
   contextKey: "INVALID_TEST_VALUE",
   ...route,
 });
 
-const asRouteNode = (route: Partial<RouteNode>) =>
-  createRouteNode({
-    getComponent(): any {
-      return function () {
-        return null;
-      };
-    },
-    getExtras(): any {
-      return {};
-    },
-    route: "INVALID_TEST_VALUE",
-    contextKey: "INVALID_TEST_VALUE",
-    ...route,
-  });
-=======
+const asRouteNode = (route: Partial<RouteNode>) => ({
+  getComponent(): any {
+    return function () {
+      return null;
+    };
+  },
+  getExtras(): any {
+    return {};
+  },
+  children: [],
   dynamic: null,
-  children: [],
   route: "INVALID_TEST_VALUE",
   contextKey: "INVALID_TEST_VALUE",
   ...route,
 });
->>>>>>> 218a3f89
 
 describe(getRecursiveTree, () => {
   function getTreeForKeys(keys: string[]) {
