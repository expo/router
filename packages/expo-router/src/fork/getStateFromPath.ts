--- conflicted
+++ resolved
@@ -11,15 +11,7 @@
 import escape from "escape-string-regexp";
 import * as queryString from "query-string";
 
-<<<<<<< HEAD
-import {
-  matchDeepDynamicRouteName,
-  matchFragmentName,
-  stripFragmentSegmentsFromPath,
-} from "../matchers";
-=======
 import { matchDeepDynamicRouteName } from "../matchers";
->>>>>>> 8c77790b
 
 type Options<ParamList extends object> = {
   initialRouteName?: string;
@@ -29,7 +21,6 @@
 type ParseConfig = Record<string, (value: string) => any>;
 
 type RouteConfig = {
-  isInitial?: boolean;
   screen: string;
   regex?: RegExp;
   path: string;
@@ -102,74 +93,6 @@
     );
   }
 
-<<<<<<< HEAD
-  // Create a normalized configs array which will be easier to use
-  let configs = ([] as RouteConfig[]).concat(
-    ...Object.keys(screens).map((key) =>
-      createNormalizedConfigs(
-        key,
-        screens as PathConfigMap<object>,
-        [],
-        initialRoutes,
-        []
-      )
-    )
-  );
-
-  const resolvedInitialPatterns = initialRoutes.map((route) =>
-    joinPaths(...route.parentScreens, route.initialRouteName)
-  );
-
-  configs = configs
-    .map((config) => ({
-      ...config,
-      // TODO(EvanBacon): Probably a safer way to do this
-      // Mark initial routes to give them potential priority over other routes that match.
-      isInitial: resolvedInitialPatterns.includes(config.routeNames.join("/")),
-    }))
-    .sort((a, b) => {
-      // Sort config so that:
-      // - the most exhaustive ones are always at the beginning
-      // - patterns with wildcard are always at the end
-
-      // If 2 patterns are same, move the one with less route names up
-      // This is an error state, so it's only useful for consistent error messages
-      if (a.pattern === b.pattern) {
-        return b.routeNames.join(">").localeCompare(a.routeNames.join(">"));
-      }
-
-      // If one of the patterns starts with the other, it's more exhaustive
-      // So move it up
-      if (
-        a.pattern.startsWith(b.pattern) &&
-        // NOTE(EvanBacon): This is a hack to make sure that `*` is always at the end
-        b.screen !== "index"
-      ) {
-        return -1;
-      }
-
-      if (b.pattern.startsWith(a.pattern) && a.screen !== "index") {
-        return 1;
-      }
-
-      // NOTE(EvanBacon): Here we append `index` if the screen was `index` so the length is the same
-      // as a slug or wildcard when nested more than one level deep.
-      // This is so we can compare the length of the pattern, e.g. `foo/*` > `foo` vs `*` < ``.
-      const aParts = a.pattern
-        .split("/")
-        // Strip out fragment names to ensure they don't affect the priority.
-        .filter((part) => matchFragmentName(part) == null);
-      if (a.screen === "index") {
-        aParts.push("index");
-      }
-
-      const bParts = b.pattern
-        .split("/")
-        .filter((part) => matchFragmentName(part) == null);
-      if (b.screen === "index") {
-        bParts.push("index");
-      }
-=======
   // This will be mutated...
   const initialRoutes = [];
 
@@ -177,43 +100,12 @@
   const converted = Object.keys(screens)
     .map((key) => createNormalizedConfigs(key, screens, [], initialRoutes))
     .flat();
->>>>>>> 8c77790b
 
   // Sort in order of resolution. This is extremely important for the algorithm to work.
   const configs = converted.sort(sortConfigs);
 
-<<<<<<< HEAD
-        const aSlug = aParts[i].startsWith(":");
-        const bSlug = bParts[i].startsWith(":");
-        // if both are wildcard we compare next component
-        if (aSlug && bSlug) {
-          continue;
-        }
-        // if only a is wild card, b get higher priority
-        if (aSlug) {
-          return 1;
-        }
-        // if only b is wild card, a get higher priority
-        if (bSlug) {
-          return -1;
-        }
-      }
-
-      // Sort initial routes with a higher priority than routes which will push more screens
-      // this ensures shared routes go to the shortest path.
-      if (a.isInitial && !b.isInitial) {
-        return -1;
-      }
-      if (!a.isInitial && b.isInitial) {
-        return 1;
-      }
-
-      return bParts.length - aParts.length;
-    });
-=======
   // Assert any duplicates before we start parsing.
   assertConfigDuplicates(configs);
->>>>>>> 8c77790b
 
   return getStateFromPathWithConfigs(path, configs, initialRoutes);
 }
@@ -422,62 +314,28 @@
     if (!config.regex) {
       continue;
     }
+
     const match = remainingPath.match(config.regex);
+
     // If our regex matches, we need to extract params from the path
-    if (!match) {
-      continue;
-    }
-
-    const matchedParams = config.pattern
-      ?.split("/")
-      .filter((p) => p.startsWith(":") || p === "*")
-      .reduce<Record<string, any>>((acc, p, i) => {
-        if (p === "*") {
-          return {
-            ...acc,
-            [p]: match[i],
-          };
-        }
-        return Object.assign(acc, {
-          // The param segments appear every second item starting from 2 in the regex match result.
-          // This will only work if we ensure fragments aren't included in the match.
-          [p]: match![(i + 1) * 2]?.replace(/\//, ""),
-        });
-      }, {});
-
-    routes = config.routeNames.map((name) => {
-      const config = configs.find((c) => c.screen === name);
-
-      const params = config?.path
+    if (match) {
+      // TODO: Add support for wildcard routes
+      const matchedParams = config.pattern
         ?.split("/")
         .filter((p) => p.startsWith(":") || p === "*")
-        .reduce<Record<string, any>>((acc, p) => {
-          const paramName = p;
-          const value = matchedParams[paramName];
-          if (p.startsWith(":")) {
-            if (value) {
-              const key = paramName.replace(/^:/, "").replace(/\?$/, "");
-              acc[key] = config.parse?.[key] ? config.parse[key](value) : value;
-            }
-          } else {
-            // Get the expo-router-specific wildcard param name.
-            const key = matchDeepDynamicRouteName(name);
-            if (key) {
-              // Convert to an array before providing as a route.
-              const parsed = value.split("/").filter(Boolean);
-              acc[key] = config.parse?.[key]
-                ? config.parse[key](parsed)
-                : parsed;
-            }
+        .reduce<Record<string, any>>((acc, p, i) => {
+          if (p === "*") {
+            return {
+              ...acc,
+              [p]: match[i],
+            };
           }
-          return acc;
+          return Object.assign(acc, {
+            // The param segments appear every second item starting from 2 in the regex match result
+            [p]: match![(i + 1) * 2].replace(/\//, ""),
+          });
         }, {});
 
-<<<<<<< HEAD
-      if (params && Object.keys(params).length) {
-        return { name, params };
-      }
-=======
       const routeFromName = (name: string) => {
         const config = configs.find((c) => c.screen === name);
         if (!config?.path) {
@@ -512,37 +370,36 @@
               : parsed;
           }
         }
->>>>>>> 8c77790b
-
-      return { name };
-    });
-
-<<<<<<< HEAD
-    // TODO(EvanBacon): Maybe we should warn / assert if multiple slugs use the same param name.
-    const combinedParams = routes.reduce<Record<string, any>>(
-      (acc, r) => Object.assign(acc, r.params),
-      {}
-    );
-=======
+
+        if (params && Object.keys(params).length) {
+          return { name, params };
+        }
+
         return { name };
       };
 
       routes = config.routeNames.map((name) => routeFromName(name));
->>>>>>> 8c77790b
-
-    const hasCombinedParams = Object.keys(combinedParams).length > 0;
-
-    // Combine all params so a route `[foo]/[bar]/other.js` has access to `{ foo, bar }`
-    routes = routes.map((r) => {
-      if (hasCombinedParams) {
-        r.params = combinedParams;
-      }
-      return r;
-    });
-
-    remainingPath = remainingPath.replace(match[1], "");
-
-    break;
+
+      // TODO(EvanBacon): Maybe we should warn / assert if multiple slugs use the same param name.
+      const combinedParams = routes.reduce<Record<string, any>>(
+        (acc, r) => Object.assign(acc, r.params),
+        {}
+      );
+
+      const hasCombinedParams = Object.keys(combinedParams).length > 0;
+
+      // Combine all params so a route `[foo]/[bar]/other.js` has access to `{ foo, bar }`
+      routes = routes.map((r) => {
+        if (hasCombinedParams) {
+          r.params = combinedParams;
+        }
+        return r;
+      });
+
+      remainingPath = remainingPath.replace(match[1], "");
+
+      break;
+    }
   }
 
   return routes;
@@ -579,6 +436,7 @@
   if (typeof config === "string") {
     // If a string is specified as the value of the key(e.g. Foo: '/path'), use it as the pattern
     const pattern = parentPattern ? joinPaths(parentPattern, config) : config;
+
     configs.push(createConfigItem(screen, routeNames, pattern, config, false));
   } else if (typeof config === "object") {
     let pattern: string | undefined;
@@ -662,33 +520,7 @@
   pattern = pattern.split("/").filter(Boolean).join("/");
 
   const regex = pattern
-<<<<<<< HEAD
-    ? new RegExp(
-        `^(${pattern
-          .split("/")
-          .map((it) => {
-            if (it.startsWith(":")) {
-              return `(([^/]+\\/)${it.endsWith("?") ? "?" : ""})`;
-            }
-
-            // Allow spaces in file path names.
-            it = it.replace(" ", "%20");
-
-            // Strip fragments from the matcher
-            if (matchFragmentName(it) != null) {
-              // Fragments are optional segments
-              // this enables us to match `/bar` and `/(foo)/bar` for the same route
-              // NOTE(EvanBacon): Ignore this match in the regex to avoid capturing the fragment
-              return `(?:${escape(it)}\\/)?`;
-            }
-
-            return `${it === "*" ? ".*" : escape(it)}\\/`;
-          })
-          .join("")})`
-      )
-=======
     ? new RegExp(`^(${pattern.split("/").map(formatRegexPattern).join("")})`)
->>>>>>> 8c77790b
     : undefined;
 
   return {
@@ -716,18 +548,6 @@
 
   return undefined;
 };
-
-function equalHeritage(a: string[], b: string[]): boolean {
-  if (a.length !== b.length) {
-    return false;
-  }
-  for (let i = 0; i < a.length; i++) {
-    if (a[i].localeCompare(b[i]) !== 0) {
-      return false;
-    }
-  }
-  return true;
-}
 
 // Try to find an initial route connected with the one passed
 const findInitialRoute = (
@@ -821,17 +641,11 @@
   }
 
   route = findFocusedRoute(state) as ParsedRoute;
-
-  // Remove fragments from the path while preserving a trailing slash.
-  route.path = stripFragmentSegmentsFromPath(path);
+  route.path = path;
 
   const params = parseQueryParams(
     route.path,
-<<<<<<< HEAD
-    flatConfig ? findParseConfigForRoute(route.name, flatConfig) : undefined
-=======
     findParseConfigForRoute(route.name, routeConfigs)
->>>>>>> 8c77790b
   );
 
   if (params) {
