/// <reference types="../../types/jest.d.ts" />
import "./expect";

import { BaseNavigationContainer } from "@react-navigation/core";
import { render, RenderResult } from "@testing-library/react-native";
import { findAll } from "@testing-library/react-native/build/helpers/findAll";
import path from "path";
import React from "react";

<<<<<<< HEAD
import { initialUrlRef } from "./mocks";
import requireContext from "./require-context-ponyfill";
=======
>>>>>>> d0542b41
import { ExpoRoot } from "../ExpoRoot";
import { RequireContext } from "../types";
import requireContext from "./require-context-ponyfill";

// re-export everything
export * from "@testing-library/react-native";

type RenderRouterOptions = Parameters<typeof render>[1] & {
  initialUrl?: string;
};

type RouteOverrideFunction = () => React.ReactElement<any, any> | null;

type RouteOverride = { default: RouteOverrideFunction } | RouteOverrideFunction;

type Result = ReturnType<typeof render> & {
  getPathname(): string;
  getSearchParams(): URLSearchParams;
};

function isOverrideContext(
  context: object
): context is { appDir: string; overrides: Record<string, RouteOverride> } {
  return Boolean(typeof context === "object" && "appDir" in context);
}

export function renderRouter(
  context?: string,
  options?: RenderRouterOptions
): Result;
export function renderRouter(
  context: Record<string, RouteOverride>,
  options?: RenderRouterOptions
): Result;
export function renderRouter(
  context: { appDir: string; overrides: Record<string, RouteOverride> },
  options?: RenderRouterOptions
): Result;
export function renderRouter(
  context:
    | string
    | { appDir: string; overrides: Record<string, RouteOverride> }
    | Record<string, RouteOverride> = "./app",
  { initialUrl = "", ...options }: RenderRouterOptions = {}
): Result {
  jest.useFakeTimers();

  let ctx: RequireContext;

  // Reset the initial URL
  initialUrlRef.value = initialUrl;

  // Force the render to be synchronous
  process.env.EXPO_ROUTER_IMPORT_MODE = "sync";

  if (typeof context === "string") {
    ctx = requireContext(path.resolve(process.cwd(), context));
  } else if (isOverrideContext(context)) {
    const existingContext = requireContext(
      path.resolve(process.cwd(), context.appDir)
    );

    ctx = Object.assign(
      function (id: string) {
        if (id in context.overrides) {
          const route = context.overrides[id];
          return typeof route === "function" ? { default: route } : route;
        } else {
          return existingContext(id);
        }
      },
      {
        keys: () => [
          ...Object.keys(context.overrides),
          ...existingContext.keys(),
        ],
        resolve: (key: string) => key,
        id: "0",
      }
    );
  } else {
    ctx = Object.assign(
      function (id: string) {
        id = id.replace(/^\.\//, "").replace(/\.js$/, "");
        return typeof context[id] === "function"
          ? { default: context[id] }
          : context[id];
      },
      {
        keys: () => Object.keys(context).map((key) => "./" + key + ".js"),
        resolve: (key: string) => key,
        id: "0",
      }
    );
  }

  const result = render(<ExpoRoot context={ctx} />, {
    ...options,
  });

  return Object.assign(result, {
    getPathname(this: RenderResult): string {
      const containers = findAll(this.root, (node) => {
        return node.type === BaseNavigationContainer;
      });

      return (
        "/" +
        containers
          .flatMap((route) => {
            return route.props.initialState.routes.map((r: any) => r.name);
          })
          .join("/")
      );
    },
    getSearchParams(this: RenderResult): URLSearchParams {
      const containers = findAll(this.root, (node) => {
        return node.type === BaseNavigationContainer;
      });

      const params = containers.reduce<Record<string, string>>((acc, route) => {
        return { ...acc, ...route.props.initialState.routes[0].params };
      }, {});

      return new URLSearchParams(params);
    },
  });
}<|MERGE_RESOLUTION|>--- conflicted
+++ resolved
@@ -7,13 +7,9 @@
 import path from "path";
 import React from "react";
 
-<<<<<<< HEAD
-import { initialUrlRef } from "./mocks";
-import requireContext from "./require-context-ponyfill";
-=======
->>>>>>> d0542b41
 import { ExpoRoot } from "../ExpoRoot";
 import { RequireContext } from "../types";
+import { initialUrlRef } from "./mocks";
 import requireContext from "./require-context-ponyfill";
 
 // re-export everything
