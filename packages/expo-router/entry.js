import "@expo/metro-runtime";

<<<<<<< HEAD
// Must be exported or Fast Refresh won't update the context >:[
export function App() {
  // Babel + Expo CLI: process.env.EXPO_ROUTER_APP_ROOT -> '../../apps/demo/app'
  //   console.log("output", process.env.EXPO_ROUTER_APP_ROOT);
  const ctx = require.context(
    process.env.EXPO_ROUTER_APP_ROOT,
    true,
    /.*/,
    "lazy"
  );
  return <ExpoRoot context={ctx} />;
}

function isBaseObject(obj) {
  if (Object.prototype.toString.call(obj) !== "[object Object]") {
    return false;
  }
  const proto = Object.getPrototypeOf(obj);
  if (proto === null) {
    return true;
  }
  return proto === Object.prototype;
}

function isErrorShaped(error) {
  return (
    error &&
    typeof error === "object" &&
    typeof error.name === "string" &&
    typeof error.message === "string"
  );
}
=======
import { ExpoRoot } from "expo-router";
import Head from "expo-router/head";
>>>>>>> 690506ab

import { renderRootComponent } from "./build/renderRootComponent";

// We add this elsewhere for rendering
const HeadProvider =
  typeof window === "undefined" ? React.Fragment : Head.Provider;

const ctx = require.context(process.env.EXPO_ROUTER_APP_ROOT);

// Must be exported or Fast Refresh won't update the context
export function App() {
  return (
    <HeadProvider>
      <ExpoRoot context={ctx} />
    </HeadProvider>
  );
}

renderRootComponent(App);<|MERGE_RESOLUTION|>--- conflicted
+++ resolved
@@ -1,42 +1,7 @@
 import "@expo/metro-runtime";
 
-<<<<<<< HEAD
-// Must be exported or Fast Refresh won't update the context >:[
-export function App() {
-  // Babel + Expo CLI: process.env.EXPO_ROUTER_APP_ROOT -> '../../apps/demo/app'
-  //   console.log("output", process.env.EXPO_ROUTER_APP_ROOT);
-  const ctx = require.context(
-    process.env.EXPO_ROUTER_APP_ROOT,
-    true,
-    /.*/,
-    "lazy"
-  );
-  return <ExpoRoot context={ctx} />;
-}
-
-function isBaseObject(obj) {
-  if (Object.prototype.toString.call(obj) !== "[object Object]") {
-    return false;
-  }
-  const proto = Object.getPrototypeOf(obj);
-  if (proto === null) {
-    return true;
-  }
-  return proto === Object.prototype;
-}
-
-function isErrorShaped(error) {
-  return (
-    error &&
-    typeof error === "object" &&
-    typeof error.name === "string" &&
-    typeof error.message === "string"
-  );
-}
-=======
 import { ExpoRoot } from "expo-router";
 import Head from "expo-router/head";
->>>>>>> 690506ab
 
 import { renderRootComponent } from "./build/renderRootComponent";
 
@@ -44,7 +9,13 @@
 const HeadProvider =
   typeof window === "undefined" ? React.Fragment : Head.Provider;
 
-const ctx = require.context(process.env.EXPO_ROUTER_APP_ROOT);
+// const ctx = require.context(process.env.EXPO_ROUTER_APP_ROOT);
+const ctx = require.context(
+  process.env.EXPO_ROUTER_APP_ROOT,
+  true,
+  /.*/,
+  "lazy"
+);
 
 // Must be exported or Fast Refresh won't update the context
 export function App() {
