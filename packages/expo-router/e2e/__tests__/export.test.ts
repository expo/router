--- conflicted
+++ resolved
@@ -300,7 +300,6 @@
   240 * 1000
 );
 
-<<<<<<< HEAD
 it(
   "exports with route handlers",
   async () => {
@@ -396,10 +395,7 @@
   360 * 1000
 );
 
-it(
-=======
 xit(
->>>>>>> 75e9d043
   "exports with global CSS",
   async () => {
     const projectRoot = await ensureTesterReadyAsync("global-css");
