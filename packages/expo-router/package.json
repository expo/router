--- conflicted
+++ resolved
@@ -38,8 +38,7 @@
   "peerDependencies": {
     "expo": "^46.0.2",
     "expo-splash-screen": "^0.16.2",
-<<<<<<< HEAD
-    "metro": "~0.72.3",
+    "metro": "~0.73.1",
     "react-native-gesture-handler": "~2.5.0",
     "react-native-reanimated": "~2.9.1",
     "@react-navigation/drawer": "^6.4.4",
@@ -56,10 +55,6 @@
     "@react-navigation/drawer": {
       "optional": true
     }
-=======
-    "metro": "~0.73.1",
-    "react-native-gesture-handler": "~2.5.0"
->>>>>>> 3f449565
   },
   "devDependencies": {
     "@radix-ui/react-slot": "^1.0.0",
