{
  "name": "expo-router",
  "version": "0.0.40",
  "main": "build/index.js",
  "files": [
    "entry.js",
    "build",
    "babel.js",
    "assets",
    "drawer.js",
    "drawer.d.ts",
    "stack.js",
    "stack.d.ts",
    "tabs.js",
    "tabs.d.ts"
  ],
  "repository": {
    "url": "https://github.com/expo/router.git",
    "type": "git",
    "directory": "packages/expo-router"
  },
  "scripts": {
    "build": "expo-module build",
    "clean": "expo-module clean",
    "lint": "expo-module lint",
    "test": "expo-module test",
    "prepare": "expo-module prepare",
    "prepublishOnly": "expo-module prepublishOnly",
    "expo-module": "expo-module"
  },
  "keywords": [
    "react-native",
    "expo"
  ],
  "jest": {
    "preset": "jest-expo"
  },
  "peerDependencies": {
    "@react-navigation/drawer": "^6.4.4",
    "expo": "~46.0.2 || ~47.0.0-beta || ~47.0.0",
    "expo-constants": "*",
    "expo-linking": "*",
    "expo-status-bar": "*",
    "metro": "~0.73.7",
    "react-native-gesture-handler": "*",
    "react-native-reanimated": "*",
    "react-native-safe-area-context": "*",
    "react-native-screens": "*"
  },
  "peerDependenciesMeta": {
    "react-native-gesture-handler": {
      "optional": true
    },
    "react-native-reanimated": {
      "optional": true
    },
    "@react-navigation/drawer": {
      "optional": true
    }
  },
  "devDependencies": {
    "@radix-ui/react-slot": "^1.0.0",
    "@react-navigation/drawer": "^6.4.4",
    "@types/jest": "^26",
    "expo-module-scripts": "^2.0.0",
    "expo-splash-screen": "^0.16.2",
    "expo-status-bar": "^1.4.0",
    "jest": "^26.6.3",
    "react-native-gesture-handler": "~2.5.0",
    "react-native-reanimated": "~2.9.1",
    "react-native-safe-area-context": "4.3.1",
    "react-native-screens": "~3.15.0"
  },
  "dependencies": {
<<<<<<< HEAD
    "@expo/metro-runtime": "^0.0.0",
=======
    "url": "^0.11.0",
    "@bacons/expo-metro-runtime": "^2.0.1",
>>>>>>> d4f5b0f6
    "@bacons/react-views": "^1.1.3",
    "@radix-ui/react-slot": "^1.0.0",
    "@react-navigation/bottom-tabs": "^6.3.3",
    "@react-navigation/native": "^6.0.12",
    "@react-navigation/native-stack": "^6.8.0",
    "expo-splash-screen": "*"
  }
}<|MERGE_RESOLUTION|>--- conflicted
+++ resolved
@@ -72,17 +72,13 @@
     "react-native-screens": "~3.15.0"
   },
   "dependencies": {
-<<<<<<< HEAD
     "@expo/metro-runtime": "^0.0.0",
-=======
-    "url": "^0.11.0",
-    "@bacons/expo-metro-runtime": "^2.0.1",
->>>>>>> d4f5b0f6
     "@bacons/react-views": "^1.1.3",
     "@radix-ui/react-slot": "^1.0.0",
     "@react-navigation/bottom-tabs": "^6.3.3",
     "@react-navigation/native": "^6.0.12",
     "@react-navigation/native-stack": "^6.8.0",
-    "expo-splash-screen": "*"
+    "expo-splash-screen": "*",
+    "url": "^0.11.0"
   }
 }