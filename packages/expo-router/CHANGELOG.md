# Changelog

## Unpublished

### 🛠 Breaking changes

### 🎉 New features

### 🐛 Bug fixes

<<<<<<< HEAD
- fix loading useLayoutEffect in non-browser environment.
=======
- Improve "going back" from an unmatched route.
- fix `generateStaticParams` with clone syntax.
>>>>>>> 39bc8299

### 💡 Others

## [Mon, 27 Mar 2023 17:42:06 -0500](https://github.com/expo/router/commit/52deb844568548eb6be0a217b7f0c7cbdf97ba89)

### 🛠 Breaking changes

### 🎉 New features

### 🐛 Bug fixes

### 💡 Others

## [Mon, 27 Mar 2023 17:28:01 -0500](https://github.com/expo/router/commit/8e9123dbe0b6b817f49be87e1f7215bcb8bbe368)

### 🛠 Breaking changes

### 🎉 New features

- feat(router): public root HTML file with `app/+html.js` ([#404](https://github.com/expo/router/issues/404))
- fake hiding the generated drawer items using `display: none`. ([#413](https://github.com/expo/router/issues/413))
- add `generateStaticParams` export which can be used to generate a list of static pages to export with `EXPO_USE_STATIC=1 yarn expo export -p web` (on main). ([#425](https://github.com/expo/router/issues/425))
- feat: expo-env.d.ts types ([#419](https://github.com/expo/router/issues/419))

### 🐛 Bug fixes

- fix initial linking in Expo Go production projects or EAS Update projects. ([#432](https://github.com/expo/router/issues/432))
- fix deep linking on native.

### 💡 Others

## [Mon, 20 Mar 2023 11:23:51 -0500](https://github.com/expo/router/commit/ebba591b2e1cc30279da1309a8a77ce044dc18b9)

### 🛠 Breaking changes

### 🎉 New features

- feat: upgrade to TypeScript 5 ([#385](https://github.com/expo/router/issues/385))
- feat: update <Link /> types for @expo/cli typed routes ([#377](https://github.com/expo/router/issues/377))
- refactor tsconfig & publishing of declaration files ([#372](https://github.com/expo/router/issues/372))
- stricter type for `useFocusEffect` ([#391](https://github.com/expo/router/issues/391))

### 🐛 Bug fixes

- fix: fix problematic ts-expect-error ([#369](https://github.com/expo/router/issues/369))

### 💡 Others

## [Wed, 8 Mar 2023 13:44:31 -0600](https://github.com/expo/router/commit/847d4e0e958af928a8ed679ae7df8e352ffa00cb)

### 🛠 Breaking changes

### 🎉 New features

### 🐛 Bug fixes

- Use `createElement` for static `div`. ([#358](https://github.com/expo/router/issues/358))
- refactor: remove ts-expect-error from link ([#356](https://github.com/expo/router/issues/356))
- refactor: remove ts-expect-error from getPathFromState ([#354](https://github.com/expo/router/issues/354))
- refactor: remove ts-expect-error from error-overlay ([#355](https://github.com/expo/router/issues/355))

### 💡 Others

## [Tue, 28 Feb 2023 12:13:09 -0600](https://github.com/expo/router/commit/a61fe6dfed89f52d69fdd226278f58ec3a8dfa19)

### 🛠 Breaking changes

### 🎉 New features

### 🐛 Bug fixes

- fix types ([#330](https://github.com/expo/router/issues/330))

### 💡 Others

## [Mon, 27 Feb 2023 17:48:01 -0600](https://github.com/expo/router/commit/3b757523236e2f2f23d7c5b874155c806313eadc)

### 🛠 Breaking changes

### 🎉 New features

- Upgrade to Expo SDK 48.
- Parse any URL prefix to enable automatic Android App Links handling.
- Support replacement to nested initial screens.

### 🐛 Bug fixes

- Drop legacy `Linking.removeEventListener` method.

### 💡 Others

- Make `react-native-gesture-handler` non-optional as Metro doesn't support optional dependencies correctly.<|MERGE_RESOLUTION|>--- conflicted
+++ resolved
@@ -8,12 +8,9 @@
 
 ### 🐛 Bug fixes
 
-<<<<<<< HEAD
 - fix loading useLayoutEffect in non-browser environment.
-=======
 - Improve "going back" from an unmatched route.
 - fix `generateStaticParams` with clone syntax.
->>>>>>> 39bc8299
 
 ### 💡 Others
 
