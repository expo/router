/**
 * Copyright © 2022 650 Industries.
 *
 * This source code is licensed under the MIT license found in the
 * LICENSE file in the root directory of this source tree.
 */
import { loadBundleAsync } from "./loadBundle";

type ImportBundleNames = Record<string, string>;

type MetroRequire = {
  (id: number): any;
  importAll: (id: number) => any;
};

type ImportBundlePromises = Record<string, Promise<any>> & {
  __proto__?: null;
};

/**
 * Must satisfy the requirements of the Metro bundler.
 * https://github.com/facebook/metro/blob/f9fe277986ff7e7e53ae0418040f3aa1eb1c7056/packages/metro/src/ModuleGraph/worker/collectDependencies.js#L629-L639
 *
 * And https://github.com/facebook/metro/blob/fc29a1177f883144674cf85a813b58567f69d545/packages/metro/src/lib/getAppendScripts.js#L54-L56
 */
type AsyncRequire = {
  <TModule>(
    moduleID: number,
    moduleName: string,
    paths: ImportBundleNames,
    options?: { isPrefetchOnly: boolean }
  ): Promise<TModule | void> | TModule;
  prefetch(
    moduleID: number,
    moduleName: string,
    paths: ImportBundleNames
  ): void;
  /** NOTE(EvanBacon): Unclear what this should return `__jsResource` ?? */
  resource(
    moduleID: number,
    moduleName: string,
    paths: ImportBundleNames
  ): never;
};

/** Create an `asyncRequire` function in the expected shape for Metro bundler. */
export function buildAsyncRequire(metroRequire: MetroRequire): AsyncRequire {
  const importBundlePromises: ImportBundlePromises = Object.create(null);

<<<<<<< HEAD
  if (process.env.NODE_ENV === "production") {
    // TODO: Don't disable in production
    // @ts-expect-error
    return function (moduleID: any): Promise<any> {
      // @ts-expect-error
      return Promise.resolve().then(() => require.importAll(moduleID));
    };
  }

=======
>>>>>>> a6dcc195
  function asyncRequire<TModule>(
    moduleID: number,
    moduleName: string,
    paths: ImportBundleNames,
    options: { isPrefetchOnly: boolean } = { isPrefetchOnly: false }
  ): Promise<TModule | void> | TModule {
<<<<<<< HEAD
    // console.log("async require:", moduleID, moduleName, options);
=======
    if (process.env.NODE_ENV === "production") {
      // TODO: Don't disable in production

      return Promise.resolve().then(() => metroRequire.importAll(moduleID));
    }

>>>>>>> a6dcc195
    if (options.isPrefetchOnly) {
      return Promise.resolve();
    }

    const stringModuleID = String(moduleID);
    // This is basically `__webpack_require__.u` -> returns the bundle path for a numeric moduleID
    const bundlePath = paths[stringModuleID];
    if (bundlePath) {
      // Prevent loading the same module more than once.
      if (!importBundlePromises[stringModuleID]) {
        importBundlePromises[stringModuleID] = loadBundleAsync(bundlePath).then(
          () => metroRequire(moduleID)
        );
      }
      // Return for the user to resolve.
      return importBundlePromises[stringModuleID];
    }

    return metroRequire.importAll(moduleID);
  }

  asyncRequire.prefetch = function (
    moduleID: number,
    moduleName: string,
    paths: ImportBundleNames
  ): void {
<<<<<<< HEAD
=======
    // TODO: Don't disable in production
    if (process.env.NODE_ENV === "production") {
      return;
    }
>>>>>>> a6dcc195
    const result = asyncRequire(moduleID, moduleName, paths, {
      isPrefetchOnly: true,
    });
    if (result instanceof Promise) {
      result.then(
        () => {},
        () => {}
      );
    }
  };

  asyncRequire.resource = function (
    moduleID: number,
    moduleName: string,
    paths: ImportBundleNames
  ): never {
    throw new Error("Unimplemented Metro runtime feature");
  };

  return asyncRequire;
}<|MERGE_RESOLUTION|>--- conflicted
+++ resolved
@@ -47,34 +47,18 @@
 export function buildAsyncRequire(metroRequire: MetroRequire): AsyncRequire {
   const importBundlePromises: ImportBundlePromises = Object.create(null);
 
-<<<<<<< HEAD
-  if (process.env.NODE_ENV === "production") {
-    // TODO: Don't disable in production
-    // @ts-expect-error
-    return function (moduleID: any): Promise<any> {
-      // @ts-expect-error
-      return Promise.resolve().then(() => require.importAll(moduleID));
-    };
-  }
-
-=======
->>>>>>> a6dcc195
   function asyncRequire<TModule>(
     moduleID: number,
     moduleName: string,
     paths: ImportBundleNames,
     options: { isPrefetchOnly: boolean } = { isPrefetchOnly: false }
   ): Promise<TModule | void> | TModule {
-<<<<<<< HEAD
-    // console.log("async require:", moduleID, moduleName, options);
-=======
     if (process.env.NODE_ENV === "production") {
       // TODO: Don't disable in production
 
       return Promise.resolve().then(() => metroRequire.importAll(moduleID));
     }
 
->>>>>>> a6dcc195
     if (options.isPrefetchOnly) {
       return Promise.resolve();
     }
@@ -101,13 +85,10 @@
     moduleName: string,
     paths: ImportBundleNames
   ): void {
-<<<<<<< HEAD
-=======
     // TODO: Don't disable in production
     if (process.env.NODE_ENV === "production") {
       return;
     }
->>>>>>> a6dcc195
     const result = asyncRequire(moduleID, moduleName, paths, {
       isPrefetchOnly: true,
     });
