--- conflicted
+++ resolved
@@ -4,10 +4,7 @@
  * This source code is licensed under the MIT license found in the
  * LICENSE file in the root directory of this source tree.
  */
-<<<<<<< HEAD
-=======
 // @ts-expect-error
->>>>>>> a6dcc195
 import NativeDevSplitBundleLoader from "react-native/Libraries/Utilities/NativeDevSplitBundleLoader";
 
 import { loadBundleAsync as loadBundlePolyfillAsync } from "./loadBundlePolyfill";
