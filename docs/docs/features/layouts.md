--- conflicted
+++ resolved
@@ -127,24 +127,7 @@
 }
 ```
 
-<<<<<<< HEAD
 > In `expo-router`, you currently need all layout routes to be a navigator. This is because we don't have a way to render a route without a parent navigator.
-=======
-> In `expo-router`, you currently need all layout routes to be a navigator. This is because we don't have a way to render a route without a parent navigator.
-
-## Pure Native
-
-Expo Router exports the `NativeStack` component which provides access to the underlying native navigation primitives like `UINavigationController` on iOS and `Fragment` on Android. This is a drop-in replacement for `createNativeStackNavigator` from React Navigation.
-
-```tsx title=app/(stack).tsx
-import { NativeStack } from "expo-router";
-
-export default function Layout() {
-  return <NativeStack />;
-}
-```
-
-Behind the scenes, this API uses the `react-native-screens` native module.
 
 ## Converting Navigators to Layouts
 
@@ -165,5 +148,4 @@
   DrawerNavigationOptions,
   typeof Navigator
 >(Navigator);
-```
->>>>>>> b7870173
+```