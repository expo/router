--- conflicted
+++ resolved
@@ -12,13 +12,8 @@
     "packages/*"
   ],
   "resolutions": {
-<<<<<<< HEAD
-    "metro": "0.72.3",
-    "metro-resolver": "0.72.3"
-=======
     "metro": "^0.72.3",
     "metro-resolver": "^0.72.3"
->>>>>>> fedfcc1a
   },
   "devDependencies": {
     "eslint": "^8.13.0",
