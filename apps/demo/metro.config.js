// Learn more https://docs.expo.io/guides/customizing-metro
const { getDefaultConfig } = require("expo/metro-config");
const path = require("path");

// Find the project and workspace directories
const projectRoot = __dirname;
// This can be replaced with `find-yarn-workspace-root`
const workspaceRoot = path.resolve(projectRoot, "../..");

const config = getDefaultConfig(__dirname);

config.transformer = {
  ...config.transformer,
  asyncRequireModulePath: require.resolve("@expo/metro-runtime/async-require"),
};
<<<<<<< HEAD
=======

>>>>>>> 3fc05ba5
config.server = {
  ...config.server,
  experimentalImportBundleSupport: true,
};

config.watcher = {
  // +73.3
  ...config.watcher,
  healthCheck: {
    enabled: true,
  },
};

// 1. Watch all files within the monorepo
config.watchFolders = [workspaceRoot];
// 2. Let Metro know where to resolve packages and in what order
config.resolver.nodeModulesPaths = [
  path.resolve(projectRoot, "node_modules"),
  path.resolve(workspaceRoot, "node_modules"),
];
// 3. Force Metro to resolve (sub)dependencies only from the `nodeModulesPaths`
config.resolver.disableHierarchicalLookup = true;

module.exports = config;<|MERGE_RESOLUTION|>--- conflicted
+++ resolved
@@ -13,10 +13,7 @@
   ...config.transformer,
   asyncRequireModulePath: require.resolve("@expo/metro-runtime/async-require"),
 };
-<<<<<<< HEAD
-=======
 
->>>>>>> 3fc05ba5
 config.server = {
   ...config.server,
   experimentalImportBundleSupport: true,
