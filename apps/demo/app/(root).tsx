--- conflicted
+++ resolved
@@ -1,13 +1,9 @@
-<<<<<<< HEAD
-import { Children, Layout, NativeStack, RootContainer } from "expo-router";
-=======
 import { Layout } from "expo-router";
 import * as WebBrowser from "expo-web-browser";
 
 import { GoogleAuth } from "../etc/auth/google";
 
 WebBrowser.maybeCompleteAuthSession();
->>>>>>> d5765e9d
 
 export default function Root() {
   return (
@@ -16,14 +12,6 @@
     </GoogleAuth.Provider>
   );
 }
-<<<<<<< HEAD
-function Inner() {
-  const isReady = RootContainer.useRef();
-  const { pathname, statePath } = Layout.useContext();
-
-  console.log("pathname", !!isReady, pathname, statePath);
-  return <Children />;
-=======
 
 function RootLayout() {
   const [token] = GoogleAuth.useToken();
@@ -44,5 +32,4 @@
       <Layout.Children />
     </Layout>
   );
->>>>>>> d5765e9d
 }